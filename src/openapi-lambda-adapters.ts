--- conflicted
+++ resolved
@@ -11,11 +11,8 @@
 import { params } from 'bath/params'
 import { safeParseJson } from './util'
 import { v4 as uuidv4 } from 'uuid'
-<<<<<<< HEAD
-=======
 
 const debug = createDebug('openapi-lambda-adapter')
->>>>>>> 0aecd63d
 
 export const getLambdaRunner = (functionName: string): Runner => {
   return {
@@ -61,16 +58,12 @@
   const urlSearchParams = new URLSearchParams()
   Object.entries(config.params ?? {}).forEach(([key, val]) => urlSearchParams.append(key, val.toString()))
 
-<<<<<<< HEAD
   const headers: Record<string, string> = {}
   for (const [key, val] of Object.entries(config.headers ?? {}).filter(([_key, val]) => val !== null && val !== undefined)) {
     headers[key] = val.toString()
   }
 
-  return {
-=======
   const lambdaPayload = {
->>>>>>> 0aecd63d
     version: '2.0',
     routeKey: '$default',
     rawPath: config.url,
